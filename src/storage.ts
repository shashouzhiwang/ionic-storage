--- conflicted
+++ resolved
@@ -78,6 +78,7 @@
   constructor() {
     this._dbPromise = new Promise((resolve, reject) => {
       let db: LocalForage;
+
       LocalForage.defineDriver(CordovaSQLiteDriver).then(() => {
         db = LocalForage.createInstance({
           name        : '_ionicstorage',
@@ -92,6 +93,7 @@
         console.info('Ionic Storage driver:', db.driver());
         resolve(db);
       }).catch(reason => reject(reason));
+
     });
   }
 
@@ -109,13 +111,8 @@
    * @param value the value for this key
    * @return Promise that resolves when the value is set
    */
-<<<<<<< HEAD
   set(key: string, value: any): Promise<any> {
-    return this._db.setItem(key, value);
-=======
-  set(key: string, value: any) {
     return this._dbPromise.then(db => db.setItem(key, value));
->>>>>>> bfb71f50
   }
 
   /**
@@ -123,79 +120,37 @@
    * @param key the key to identify this value
    * @return Promise that resolves when the value is removed
    */
-<<<<<<< HEAD
-  remove(key: string): Promise<null> {
-    return this._db.removeItem(key);
-=======
-  remove(key: string) {
+  remove(key: string): Promise<any> {
     return this._dbPromise.then(db => db.removeItem(key));
->>>>>>> bfb71f50
   }
 
   /**
    * Clear the entire key value store. WARNING: HOT!
    * @return Promise that resolves when the kv store is cleared
    */
-<<<<<<< HEAD
-  clear() : Promise<null> {
-    return this._db.clear();
-=======
-  clear() {
+  clear(): Promise<null> {
     return this._dbPromise.then(db => db.clear());
->>>>>>> bfb71f50
   }
 
   /**
    * @return the number of keys stored.
    */
-<<<<<<< HEAD
   length(): Promise<number> {
-    return this._db.length();
-=======
-  length() {
     return this._dbPromise.then(db => db.length());
->>>>>>> bfb71f50
   }
 
   /**
    * @return the keys in the store.
    */
-<<<<<<< HEAD
   keys(): Promise<string[]> {
-    return this._db.keys();
-=======
-  keys() {
     return this._dbPromise.then(db => db.keys());
->>>>>>> bfb71f50
   }
 
   /**
    * Iterate through each key,value pair.
    * @param iteratorCallback a callback of the form (value, key, iterationNumber)
    */
-<<<<<<< HEAD
-  forEach(iteratorCallback: (value: any, key: string, iterationNumber: Number) => any): Promise<null>{
-    return this._db.iterate(iteratorCallback);
-=======
-  forEach(iteratorCallback: (value: any, key: string, iterationNumber: Number) => any) {
+  forEach(iteratorCallback: (value: any, key: string, iterationNumber: Number) => any): Promise<null> {
     return this._dbPromise.then(db => db.iterate(iteratorCallback));
->>>>>>> bfb71f50
   }
-
-  /**
-   * Set storage engine
-   * @param engine engine allows you to specify a specific storage engine to use.
-   */
-  setDriver(engine: string) {
-    this._db.setDriver(engine);
-  }
-
-  /**
-   * Detect whether or not a storage engine is supported on the platform its running on
-   * @param engine engine you want to test support for
-   */
-  supports(engine: string) {
-    this._db.supports(engine);
-  }
-
 }